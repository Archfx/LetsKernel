--- conflicted
+++ resolved
@@ -91,10 +91,10 @@
 Hello World example does not contain much of details yet since it just performs a write to the log file.
 
 
-Insert in to Kernel
----
-
-Now we have the compiled kernel module, we just need to insert it into the linux kernel. For that we are using `insmod` command.
+Insert into Kernel
+---
+
+Now we have the compiled kernel module, we just need to insert it into the Linux kernel. For that, we are using `insmod` command.
 
 ```shell
 hostname:~/…/LinuxKernel/HelloWorldKernel/src $  sudo insmod ./hello-1.ko
@@ -116,7 +116,47 @@
 hostname:~/…/src $  sudo rmmod hello-1
 ```
 
-<<<<<<< HEAD
+Spaning Kernel Modules
+---
+
+In reality, the Kernel module implementations span across multiple source files. Compiling them into one is just a matter of modifying the Makefile. Let's consider the following hello world program that utilizes `linux/`init.h`. This header file defines new marcos for the methods that we used in `hello_1.c`. Here `init_module()` is replaces by `module_init()` and `cleanup_module()` is replaced by `module_exit()`.
+
+
+```c
+/*
+ * hello-2.c - Demonstrating the module_init() and module_exit() macros.
+ * This is preferred over using init_module() and cleanup_module().
+ */
+#include <linux/module.h> /* Needed by all modules */
+#include <linux/kernel.h> /* Needed for KERN_INFO */
+#include <linux/init.h> /* Needed for the macros */
+static int __init hello_2_init(void)
+{
+ printk(KERN_INFO "Hello, world 2\n");
+ return 0;
+}
+static void __exit hello_2_exit(void)
+{
+ printk(KERN_INFO "Goodbye, world 2\n");
+}
+module_init(hello_2_init);
+module_exit(hello_2_exit);
+```
+
+
+Now we have to modify the Makefile such that the `hello-2.c` file is included in the sources for compile.
+
+```makefile
+obj-m += hello-1.o
+obj-m += hello-2.o
+all:
+ make -C /lib/modules/$(shell uname -r)/build M=$(PWD) modules
+clean:
+ make -C /lib/modules/$(shell uname -r)/build M=$(PWD) clean
+```
+
+
+
 Command Line Args
 ----
 
@@ -231,46 +271,3 @@
 
 
 In this tutorial, we looked at the process of writing a simple Linux kernel module and linked it to the kernel of the Ubuntu operating system. Finally, we looked at how to use command line inputs with kernel modules. In the text post, we will look at how to write a simple kernel driver to control external devices.
-=======
-Spaning Kernel Modules
-----
-
-In reallity, the Kernel module implementations span across multiple source files. Compiling them to one is just a matter of modifying the Makefile. Lets consider the following hello world program that utilize `linux/init.h`. This header file defines new marcos for the methods that we used in `hello_1.c`. Here `init_module()` is replaces by `module_init()` and `cleanup_module()` is replaced by `module_exit()`.
-
-
-```c
-/*
- * hello-2.c - Demonstrating the module_init() and module_exit() macros.
- * This is preferred over using init_module() and cleanup_module().
- */
-#include <linux/module.h> /* Needed by all modules */
-#include <linux/kernel.h> /* Needed for KERN_INFO */
-#include <linux/init.h> /* Needed for the macros */
-static int __init hello_2_init(void)
-{
- printk(KERN_INFO "Hello, world 2\n");
- return 0;
-}
-static void __exit hello_2_exit(void)
-{
- printk(KERN_INFO "Goodbye, world 2\n");
-}
-module_init(hello_2_init);
-module_exit(hello_2_exit);
-```
-
-
-Now we have to modify the Makefile such that the `hello-2.c` file is included in the sources for compile.
-
-```makefile
-obj-m += hello-1.o
-obj-m += hello-2.o
-all:
- make -C /lib/modules/$(shell uname -r)/build M=$(PWD) modules
-clean:
- make -C /lib/modules/$(shell uname -r)/build M=$(PWD) clean
-```
-
-
-In this tutorial, we looked at the process of writing a simple Linux kernel module and linked it to the kernel of the Ubuntu operating system. In the next tutorial, let's look at how to use command line inputs with kernel modules.
->>>>>>> 26777129
